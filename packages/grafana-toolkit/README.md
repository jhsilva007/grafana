--- conflicted
+++ resolved
@@ -265,13 +265,10 @@
 
 If you are using version `canary`, this error occurs because a `canary` release unpublishes previous versions leaving `yarn.lock` outdated. Remove `yarn.lock` and run `yarn install` again.
 
-<<<<<<< HEAD
-=======
 ### I am getting this message when I run my plugin: `Unable to dynamically transpile ES module A loader plugin needs to be configured via SystemJS.config({ transpiler: 'transpiler-module' }).`
 
 This error occurs when you bundle your plugin using the `grafana-toolkit plugin:dev` task and your code comments include ES2016 code.
 
->>>>>>> 3b383149
 There are two issues at play:
 
 - The `grafana-toolkit plugin:dev` task does not remove comments from your bundled package.

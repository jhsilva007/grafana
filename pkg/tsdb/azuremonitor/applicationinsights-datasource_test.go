--- conflicted
+++ resolved
@@ -207,9 +207,6 @@
 			}
 		})
 	}
-<<<<<<< HEAD
-=======
-
 }
 
 func TestInsightsDimensionsUnmarshalJSON(t *testing.T) {
@@ -227,5 +224,4 @@
 	require.NoError(t, err)
 
 	require.Equal(t, []string{"foo"}, []string(bs))
->>>>>>> 72e41824
 }
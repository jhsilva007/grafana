--- conflicted
+++ resolved
@@ -15,13 +15,8 @@
   navModel: any;
 
   /** @ngInject **/
-<<<<<<< HEAD
-  constructor(private $http, private $routeParams, private $location, private backendSrv, navModelSrv) {
+  constructor(private $http, private $routeParams, private backendSrv, navModelSrv) {
     this.navModel = navModelSrv.getNav('cfg', 'admin', 'styleguide');
-=======
-  constructor(private $http, private $routeParams, private backendSrv, navModelSrv) {
-    this.navModel = navModelSrv.getAdminNav();
->>>>>>> 79b873e4
     this.theme = config.bootData.user.lightTheme ? 'light': 'dark';
     this.page = {};
 

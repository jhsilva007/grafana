--- conflicted
+++ resolved
@@ -312,14 +312,8 @@
 
 class LegendTableHeaderItem extends PureComponent<LegendTableHeaderProps & LegendSortProps> {
   onClick = () => {
-<<<<<<< HEAD
-    const { onClick } = this.props;
-    if (onClick) {
-      onClick(this.props.statName);
-=======
     if (this.props.onClick) {
       this.props.onClick(this.props.statName);
->>>>>>> 3b383149
     }
   };
 

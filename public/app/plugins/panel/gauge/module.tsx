--- conflicted
+++ resolved
@@ -4,7 +4,6 @@
 import UnitPicker from 'app/core/components/Picker/Unit/UnitPicker';
 import { NullValueMode, PanelOptionsProps, PanelProps } from 'app/types';
 import { getTimeSeriesVMs } from 'app/viz/state/timeSeries';
-import { GaugeOptions } from './GaugeOptions';
 
 export interface Options {
   unit: { label: string; value: string };
@@ -14,20 +13,25 @@
 
 export class GaugePanel extends PureComponent<Props> {
   render() {
-<<<<<<< HEAD
-    const { timeSeries } = this.props;
+    const { timeSeries, width, height } = this.props;
     const { unit } = this.props.options;
-=======
-    const { timeSeries, width, height } = this.props;
->>>>>>> e21a140f
 
     const vmSeries = getTimeSeriesVMs({
       timeSeries: timeSeries,
       nullValueMode: NullValueMode.Ignore,
     });
 
-<<<<<<< HEAD
-    return <Gauge maxValue={100} minValue={0} timeSeries={vmSeries} thresholds={[0, 100]} unit={unit} />;
+    return (
+      <Gauge
+        maxValue={100}
+        minValue={0}
+        timeSeries={vmSeries}
+        thresholds={[0, 100]}
+        height={height}
+        width={width}
+        unit={unit}
+      />
+    );
   }
 }
 
@@ -51,13 +55,4 @@
   }
 }
 
-export { GaugePanel as PanelComponent, GaugeOptions as PanelOptionsComponent };
-=======
-    return (
-      <Gauge maxValue={100} minValue={0} timeSeries={vmSeries} thresholds={[0, 100]} height={height} width={width} />
-    );
-  }
-}
-
-export { GaugePanel as Panel, GaugeOptions as PanelOptions };
->>>>>>> e21a140f
+export { GaugePanel as Panel, GaugeOptions as PanelOptions };